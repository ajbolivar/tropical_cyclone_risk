--- conflicted
+++ resolved
@@ -1,300 +1,268 @@
-import dask
-import datetime
-import numpy as np
-import os
-import xarray as xr
-
-import namelist
-from util import constants, input, sphere
-
-"""
-Returns the name of the file containing environmental wind statistics.
-"""
-def get_env_wnd_fn(data_ts, year = 999):
-    if data_ts == 'monthly':
-        fn_out = '%s/env_wnd_%s_%d%02d_%d%02d.nc' % (namelist.output_directory, namelist.exp_prefix,
-                                                     namelist.start_year, namelist.start_month,
-                                                     namelist.end_year, namelist.end_month)
-    if data_ts == '6-hourly':
-        fn_out = '%s/env_wnd_%s_%d%02d_%d%02d.nc' % (namelist.output_directory, namelist.exp_prefix,
-                                                     year, 1, year, 12)
-    return(fn_out)
-
-"""
-Generates variable names in the monthly mean wind vector.
-"""
-def wind_mean_vector_names():
-    p_lvls = namelist.steering_levels
-    var_names = sum([['ua%s' % x, 'va%s' % x] for x in p_lvls], [])
-    var_Mean = [x + '_Mean' for x in var_names]
-    return var_Mean
-
-"""
-Generates variable names in the monthly wind covariance matrix.
-"""
-def wind_cov_matrix_names():
-    p_lvls = namelist.steering_levels
-    var_names = sum([['ua%s' % x, 'va%s' % x] for x in p_lvls], [])
-    var_Mean = [x + '_Mean' for x in var_names]
-    var_Var = [['' for i in range(len(var_names))] for j in range(len(var_names))]
-    for i in range(len(var_names)):
-        for j in range(0, i+1):
-            if i == j:
-                var_Var[i][j] = var_names[i] + '_Var'
-            else:
-                var_Var[i][j] = var_names[i] + '_' + var_names[j] + '_cov'
-    return var_Var
-
-"""
-Extracts the deep-layer from the wind vector 'env_wnds',
-which is assumed to be a 2-D array of dimensions (time, nWLvl).
-Used to generate deep-layer shear.
-"""
-def deep_layer_winds(env_wnds):
-    var_names = wind_mean_vector_names()
-    u250 = env_wnds[:, var_names.index('ua250_Mean')]
-    v250 = env_wnds[:, var_names.index('va250_Mean')]
-    u850 = env_wnds[:, var_names.index('ua850_Mean')]
-    v850 = env_wnds[:, var_names.index('va850_Mean')]
-    return (u250, v250, u850, v850)
-
-"""
-Read the mean and covariance of the upper/lower level zonal and meridional winds.
-"""
-<<<<<<< HEAD
-def read_env_wnd_fn(fn_wnd_stat, data_ts, dt_s = None, dt_e = None):
-=======
-def read_env_wnd_fn(fn_wnd_stat, dt_s = None, dt_e = None):
->>>>>>> 8837a8c5
-    var_Mean = wind_mean_vector_names()
-    var_Var = wind_cov_matrix_names()
-
-    if dt_s is None:
-        ds = xr.open_dataset(fn_wnd_stat)
-    else:
-        ds = xr.open_dataset(fn_wnd_stat).sel(time = slice(dt_s, dt_e))
-    wnd_Mean = [ds[x] for x in var_Mean]
-    wnd_Cov = [['' for i in range(len(var_Mean))] for j in range(len(var_Mean))]
-
-    if data_ts == 'monthly':
-        for i in range(len(var_Mean)):
-            for j in range(len(var_Mean)):
-                if j > i:
-                    wnd_Cov[i][j] = ds[var_Var[j][i]]
-                else:
-                    wnd_Cov[i][j] = ds[var_Var[i][j]]
-                    
-        return (wnd_Mean, wnd_Cov)
-
-    elif data_ts == '6-hourly':
-        return wnd_Mean
-
-
-"""
-Generate the wind mean and covariance matrices used to advect
-tropical cyclones.
-"""
-def gen_wind_mean_cov(data_ts):
-    fn_out = get_env_wnd_fn(data_ts)
-    if (os.path.exists(fn_out)) or (data_ts == '6-hourly'):
-        return
-
-    # Since the operations are massively parallelized, we want individual
-    # control over the files being opened.
-    fns_ua = input._glob_prefix(input.get_u_key())
-    fns_va = input._glob_prefix(input.get_v_key())
-   
-    lazy_results = []
-    for i in range(min(len(fns_ua), len(fns_va))):
-<<<<<<< HEAD
-        lazy_result = dask.delayed(wnd_stat_wrapper)((fns_ua[i], fns_va[i], data_ts))
-=======
-        lazy_result = dask.delayed(wnd_stat_wrapper)((fns_ua[i], fns_va[i]))
->>>>>>> 8837a8c5
-        lazy_results.append(lazy_result)
-    out = dask.compute(*lazy_results)
-    out_fns = [x for x in out if x is not None]
-
-    # Combine all intermediate files into one dataset, and delete
-    ds = input._open_fns(out_fns)
-    da = ds['wnd_stats']
-
-    var_Mean = wind_mean_vector_names()
-    
-    if data_ts == 'monthly': var_Var = sum([[x for x in y if len(x) > 0] for y in wind_cov_matrix_names()], [])
-    elif data_ts == '6-hourly': var_Var = []
-        
-    var_names = var_Mean + var_Var
-    var_dict = dict()
-    for i in range(len(var_names)):
-        var_dict[var_names[i]] = da[:, i, :, :].rename(var_names[i])
-    ds.close()
-
-    ds_e = xr.Dataset(data_vars = var_dict)
-    ds_e.to_netcdf(fn_out, mode = 'w')
-    print('Saved %s' % fn_out)
-
-    # Remove intermediate files
-    for fn in out_fns:
-        os.remove(fn)
-
-def wnd_stat_wrapper(args):
-    fn_u, fn_v, data_ts = args
-
-    dt_start, dt_end = input.get_bounding_times()
-    ds_ua = input._load_var_daily_6h(fn_u)
-    ds_va = input._load_var_daily_6h(fn_v)
-    ua = ds_ua[input.get_u_key()]
-    va = ds_va[input.get_v_key()]
-
-    # Find all of the months to average over.
-    dts = input.convert_to_datetime(ds_ua, ds_ua['time'].values)
-    dt_start = max([dt_start, dts[0]])
-
-    t_months = [dt_start]
-    while t_months[-1] <= min([dt_end, dts[-1]]):
-        cYear = t_months[-1].year
-        cMonth = t_months[-1].month
-        if cMonth == 12:
-            t_months.append(datetime.datetime(cYear + 1, 1, 15))
-        else:
-            t_months.append(datetime.datetime(cYear, cMonth + 1, 15))
-
-    t_months = t_months[0:-1]
-    nMonths = len(t_months)
-
-    # No computations found for this file.
-    if nMonths == 0:
-        return
-        
-    # Compute mean and covariances for upper and lower level horizontal winds.
-    out = [0]*nMonths
-    for i in range(nMonths):
-        out[i] = calc_wnd_stat(ua, va, t_months[i], data_ts)
-
-    # Save the results using an intermediate file.
-    if data_ts == 'monthly':
-        da_wnd = xr.DataArray(data = xr.concat(out, dim = "time").data,
-                              dims = ['time', 'stat', 'lat', 'lon'],
-                              coords = dict(lon = ("lon", ds_ua[input.get_lon_key()].data),
-                                            lat = ("lat", ds_ua[input.get_lat_key()].data),
-                                            time = ("time", input.convert_from_datetime(ds_ua, t_months))))
-        ds_wnd = da_wnd.to_dataset(name='wnd_stats')
-        fn_ds_wnd = '%s/env_wnd_%s_p%d%02d_%d%02d.nc' % (namelist.output_directory, namelist.exp_prefix,
-                                                         t_months[0].year, t_months[0].month,
-                                                         t_months[-1].year, t_months[-1].month)
-        ds_wnd.to_netcdf(fn_ds_wnd)
-
-    if data_ts == '6-hourly':
-        da_wnd = xr.DataArray(data = xr.concat(out, dim = "time").transpose("time","stat","lat","lon").data,
-                              dims = ['time', 'stat', 'lat', 'lon'],
-                              coords = dict(lon = ("lon", ds_ua[input.get_lon_key()].data),
-                                            lat = ("lat", ds_ua[input.get_lat_key()].data),
-                                            time = ("time", ds_ua.time.values)))
-        ds_wnd = da_wnd.to_dataset(name='wnd_stats')
-        fn_ds_wnd = '%s/env_wnd_%s_p%d%02d_%d%02d.nc' % (namelist.output_directory, namelist.exp_prefix,
-                                                         t_months[0].year, t_months[0].month,
-                                                         t_months[-1].year, t_months[-1].month)
-        ds_wnd.to_netcdf(fn_ds_wnd)
-
-    return fn_ds_wnd
-
-
-"""
-Computes mean and covariance of environmental winds across a month.
-"""
-def calc_wnd_stat(ua, va, dt, data_ts):
-    cYear = dt.year
-    cMonth = dt.month
-
-    if cMonth == 12:
-        tEnd = datetime.datetime(cYear + 1, 1, 1)
-    else:
-        tEnd = datetime.datetime(cYear, cMonth + 1, 1)
-    month_mask = ((input.convert_to_datetime(ua, ua['time'].values) >= datetime.datetime(cYear, cMonth, 1)) &
-                  (input.convert_to_datetime(ua, ua['time'].values) < tEnd))
-
-    lvl = ua[input.get_lvl_key()]
-    if lvl.units in ['millibars', 'hPa']:
-        p_upper = 250; p_lower = 850;
-    else:
-        p_upper = 25000; p_lower = 85000;
-
-    # If time step is less than one day, group by day.
-    dt_step = (np.timedelta64(1, 'D') - (ua['time'][1] - ua['time'][0]).data) / np.timedelta64(1, 's')
-    if dt_step < 0:
-        ua_month = ua.sel(time = month_mask).groupby("time.day").mean(dim = 'time')
-        va_month = va.sel(time = month_mask).groupby("time.day").mean(dim = 'time')
-        t_unit = 'day'
-    else:
-        ua_month = ua.sel(time = month_mask)
-        va_month = va.sel(time = month_mask)
-        t_unit = 'time'
-
-    # Compute the daily averages
-    ua250_month = ua_month.sel({input.get_lvl_key(): p_upper})
-    va250_month = va_month.sel({input.get_lvl_key(): p_upper})
-    ua850_month = ua_month.sel({input.get_lvl_key(): p_lower})
-    va850_month = va_month.sel({input.get_lvl_key(): p_lower})
-
-    month_wnds = [ua250_month, va250_month,
-                  ua850_month, va850_month]
-
-    month_mean_wnds = [0] * len(month_wnds)
-<<<<<<< HEAD
-    
-    if data_ts == 'monthly':
-        month_var_wnds = [[np.empty(0) for i in range(len(month_wnds))] for j in range(len(month_wnds))]
-        for i in range(len(month_wnds)):
-            month_mean_wnds[i] = month_wnds[i].mean(dim = t_unit)
-            for j in range(0, i+1):
-                if i == j:
-                    month_var_wnds[i][j] = month_wnds[i].var(dim = t_unit)
-                else:
-                    month_var_wnds[i][j] = xr.cov(month_wnds[i], month_wnds[j], dim = t_unit)
-    
-        wnd_vars = [[x for x in y if len(x) > 0] for y in month_var_wnds]
-        stats = sum(wnd_vars, month_mean_wnds)
-        wnd_stats = np.zeros((len(stats),) + month_mean_wnds[0].shape)
-
-        for i in range(len(stats)):
-            wnd_stats[i, :, :] = stats[i]
-
-        wnd_stats = xr.DataArray(
-                data = wnd_stats,
-                dims = ["stat", "lat", "lon"],
-                coords = dict(
-                    lon=(ua[input.get_lon_key()].values),
-                    lat=(ua[input.get_lat_key()].values)))
-
-        for i in range(len(stats)):
-            wnd_stats[i, :, :, :] = stats[i]
-
-
-    elif data_ts == '6-hourly':
-        wnd_stats = xr.concat(month_wnds,dim="stat").rename({"latitude": "lat", "longitude": "lon"}).drop_vars('level')
-=======
-    month_var_wnds = [[np.empty(0) for i in range(len(month_wnds))] for j in range(len(month_wnds))]
-    for i in range(len(month_wnds)):
-        month_mean_wnds[i] = month_wnds[i].mean(dim = t_unit)
-        for j in range(0, i+1):
-            if i == j:
-                month_var_wnds[i][j] = month_wnds[i].var(dim = t_unit)
-            else:
-                month_var_wnds[i][j] = xr.cov(month_wnds[i], month_wnds[j], dim = t_unit)
-
-    wnd_vars = [[x for x in y if len(x) > 0] for y in month_var_wnds]
-    stats = sum(wnd_vars, month_mean_wnds)
-    wnd_stats = np.zeros((len(stats),) + month_mean_wnds[0].shape)
-    for i in range(len(stats)):
-        wnd_stats[i, :, :] = stats[i]
-
-    wnd_stats = xr.DataArray(
-            data = wnd_stats,
-            dims = ["stat", "lat", "lon"],
-            coords = dict(
-                lon=(ua[input.get_lon_key()].values),
-                lat=(ua[input.get_lat_key()].values)))
->>>>>>> 8837a8c5
-
-    return wnd_stats
+import dask
+import datetime
+import numpy as np
+import os
+import xarray as xr
+
+import namelist
+from util import constants, input, sphere
+
+"""
+Returns the name of the file containing environmental wind statistics.
+"""
+def get_env_wnd_fn(data_ts, year = 999):
+    if data_ts == 'monthly':
+        fn_out = '%s/env_wnd_%s_%d%02d_%d%02d.nc' % (namelist.output_directory, namelist.exp_prefix,
+                                                     namelist.start_year, namelist.start_month,
+                                                     namelist.end_year, namelist.end_month)
+    if data_ts == '6-hourly':
+        fn_out = '%s/env_wnd_%s_%d%02d_%d%02d.nc' % (namelist.output_directory, namelist.exp_prefix,
+                                                     year, 1, year, 12)
+    return(fn_out)
+
+"""
+Generates variable names in the monthly mean wind vector.
+"""
+def wind_mean_vector_names():
+    p_lvls = namelist.steering_levels
+    var_names = sum([['ua%s' % x, 'va%s' % x] for x in p_lvls], [])
+    var_Mean = [x + '_Mean' for x in var_names]
+    return var_Mean
+
+"""
+Generates variable names in the monthly wind covariance matrix.
+"""
+def wind_cov_matrix_names():
+    p_lvls = namelist.steering_levels
+    var_names = sum([['ua%s' % x, 'va%s' % x] for x in p_lvls], [])
+    var_Mean = [x + '_Mean' for x in var_names]
+    var_Var = [['' for i in range(len(var_names))] for j in range(len(var_names))]
+    for i in range(len(var_names)):
+        for j in range(0, i+1):
+            if i == j:
+                var_Var[i][j] = var_names[i] + '_Var'
+            else:
+                var_Var[i][j] = var_names[i] + '_' + var_names[j] + '_cov'
+    return var_Var
+
+"""
+Extracts the deep-layer from the wind vector 'env_wnds',
+which is assumed to be a 2-D array of dimensions (time, nWLvl).
+Used to generate deep-layer shear.
+"""
+def deep_layer_winds(env_wnds):
+    var_names = wind_mean_vector_names()
+    u250 = env_wnds[:, var_names.index('ua250_Mean')]
+    v250 = env_wnds[:, var_names.index('va250_Mean')]
+    u850 = env_wnds[:, var_names.index('ua850_Mean')]
+    v850 = env_wnds[:, var_names.index('va850_Mean')]
+    return (u250, v250, u850, v850)
+
+"""
+Read the mean and covariance of the upper/lower level zonal and meridional winds.
+"""
+def read_env_wnd_fn(fn_wnd_stat, data_ts, dt_s = None, dt_e = None):
+    var_Mean = wind_mean_vector_names()
+    var_Var = wind_cov_matrix_names()
+
+    if dt_s is None:
+        ds = xr.open_dataset(fn_wnd_stat)
+    else:
+        ds = xr.open_dataset(fn_wnd_stat).sel(time = slice(dt_s, dt_e))
+    wnd_Mean = [ds[x] for x in var_Mean]
+    wnd_Cov = [['' for i in range(len(var_Mean))] for j in range(len(var_Mean))]
+
+    if data_ts == 'monthly':
+        for i in range(len(var_Mean)):
+            for j in range(len(var_Mean)):
+                if j > i:
+                    wnd_Cov[i][j] = ds[var_Var[j][i]]
+                else:
+                    wnd_Cov[i][j] = ds[var_Var[i][j]]
+                    
+        return (wnd_Mean, wnd_Cov)
+
+    elif data_ts == '6-hourly':
+        return wnd_Mean
+
+
+"""
+Generate the wind mean and covariance matrices used to advect
+tropical cyclones.
+"""
+def gen_wind_mean_cov(data_ts):
+    fn_out = get_env_wnd_fn(data_ts)
+    if (os.path.exists(fn_out)) or (data_ts == '6-hourly'):
+        return
+
+    # Since the operations are massively parallelized, we want individual
+    # control over the files being opened.
+    fns_ua = input._glob_prefix(input.get_u_key())
+    fns_va = input._glob_prefix(input.get_v_key())
+   
+    lazy_results = []
+    for i in range(min(len(fns_ua), len(fns_va))):
+        lazy_result = dask.delayed(wnd_stat_wrapper)((fns_ua[i], fns_va[i], data_ts))
+        lazy_results.append(lazy_result)
+    out = dask.compute(*lazy_results)
+    out_fns = [x for x in out if x is not None]
+
+    # Combine all intermediate files into one dataset, and delete
+    ds = input._open_fns(out_fns)
+    da = ds['wnd_stats']
+
+    var_Mean = wind_mean_vector_names()
+    
+    if data_ts == 'monthly': var_Var = sum([[x for x in y if len(x) > 0] for y in wind_cov_matrix_names()], [])
+    elif data_ts == '6-hourly': var_Var = []
+        
+    var_names = var_Mean + var_Var
+    var_dict = dict()
+    for i in range(len(var_names)):
+        var_dict[var_names[i]] = da[:, i, :, :].rename(var_names[i])
+    ds.close()
+
+    ds_e = xr.Dataset(data_vars = var_dict)
+    ds_e.to_netcdf(fn_out, mode = 'w')
+    print('Saved %s' % fn_out)
+
+    # Remove intermediate files
+    for fn in out_fns:
+        os.remove(fn)
+
+def wnd_stat_wrapper(args):
+    fn_u, fn_v, data_ts = args
+
+    dt_start, dt_end = input.get_bounding_times()
+    ds_ua = input._load_var_daily_6h(fn_u)
+    ds_va = input._load_var_daily_6h(fn_v)
+    ua = ds_ua[input.get_u_key()]
+    va = ds_va[input.get_v_key()]
+
+    # Find all of the months to average over.
+    dts = input.convert_to_datetime(ds_ua, ds_ua['time'].values)
+    dt_start = max([dt_start, dts[0]])
+
+    t_months = [dt_start]
+    while t_months[-1] <= min([dt_end, dts[-1]]):
+        cYear = t_months[-1].year
+        cMonth = t_months[-1].month
+        if cMonth == 12:
+            t_months.append(datetime.datetime(cYear + 1, 1, 15))
+        else:
+            t_months.append(datetime.datetime(cYear, cMonth + 1, 15))
+
+    t_months = t_months[0:-1]
+    nMonths = len(t_months)
+
+    # No computations found for this file.
+    if nMonths == 0:
+        return
+        
+    # Compute mean and covariances for upper and lower level horizontal winds.
+    out = [0]*nMonths
+    for i in range(nMonths):
+        out[i] = calc_wnd_stat(ua, va, t_months[i], data_ts)
+
+    # Save the results using an intermediate file.
+    if data_ts == 'monthly':
+        da_wnd = xr.DataArray(data = xr.concat(out, dim = "time").data,
+                              dims = ['time', 'stat', 'lat', 'lon'],
+                              coords = dict(lon = ("lon", ds_ua[input.get_lon_key()].data),
+                                            lat = ("lat", ds_ua[input.get_lat_key()].data),
+                                            time = ("time", input.convert_from_datetime(ds_ua, t_months))))
+        ds_wnd = da_wnd.to_dataset(name='wnd_stats')
+        fn_ds_wnd = '%s/env_wnd_%s_p%d%02d_%d%02d.nc' % (namelist.output_directory, namelist.exp_prefix,
+                                                         t_months[0].year, t_months[0].month,
+                                                         t_months[-1].year, t_months[-1].month)
+        ds_wnd.to_netcdf(fn_ds_wnd)
+
+    if data_ts == '6-hourly':
+        da_wnd = xr.DataArray(data = xr.concat(out, dim = "time").transpose("time","stat","lat","lon").data,
+                              dims = ['time', 'stat', 'lat', 'lon'],
+                              coords = dict(lon = ("lon", ds_ua[input.get_lon_key()].data),
+                                            lat = ("lat", ds_ua[input.get_lat_key()].data),
+                                            time = ("time", ds_ua.time.values)))
+        ds_wnd = da_wnd.to_dataset(name='wnd_stats')
+        fn_ds_wnd = '%s/env_wnd_%s_p%d%02d_%d%02d.nc' % (namelist.output_directory, namelist.exp_prefix,
+                                                         t_months[0].year, t_months[0].month,
+                                                         t_months[-1].year, t_months[-1].month)
+        ds_wnd.to_netcdf(fn_ds_wnd)
+
+    return fn_ds_wnd
+
+
+"""
+Computes mean and covariance of environmental winds across a month.
+"""
+def calc_wnd_stat(ua, va, dt, data_ts):
+    cYear = dt.year
+    cMonth = dt.month
+
+    if cMonth == 12:
+        tEnd = datetime.datetime(cYear + 1, 1, 1)
+    else:
+        tEnd = datetime.datetime(cYear, cMonth + 1, 1)
+    month_mask = ((input.convert_to_datetime(ua, ua['time'].values) >= datetime.datetime(cYear, cMonth, 1)) &
+                  (input.convert_to_datetime(ua, ua['time'].values) < tEnd))
+
+    lvl = ua[input.get_lvl_key()]
+    if lvl.units in ['millibars', 'hPa']:
+        p_upper = 250; p_lower = 850;
+    else:
+        p_upper = 25000; p_lower = 85000;
+
+    # If time step is less than one day, group by day.
+    dt_step = (np.timedelta64(1, 'D') - (ua['time'][1] - ua['time'][0]).data) / np.timedelta64(1, 's')
+    if dt_step < 0:
+        ua_month = ua.sel(time = month_mask).groupby("time.day").mean(dim = 'time')
+        va_month = va.sel(time = month_mask).groupby("time.day").mean(dim = 'time')
+        t_unit = 'day'
+    else:
+        ua_month = ua.sel(time = month_mask)
+        va_month = va.sel(time = month_mask)
+        t_unit = 'time'
+
+    # Compute the daily averages
+    ua250_month = ua_month.sel({input.get_lvl_key(): p_upper})
+    va250_month = va_month.sel({input.get_lvl_key(): p_upper})
+    ua850_month = ua_month.sel({input.get_lvl_key(): p_lower})
+    va850_month = va_month.sel({input.get_lvl_key(): p_lower})
+
+    month_wnds = [ua250_month, va250_month,
+                  ua850_month, va850_month]
+
+    month_mean_wnds = [0] * len(month_wnds)
+    
+    if data_ts == 'monthly':
+        month_var_wnds = [[np.empty(0) for i in range(len(month_wnds))] for j in range(len(month_wnds))]
+        for i in range(len(month_wnds)):
+            month_mean_wnds[i] = month_wnds[i].mean(dim = t_unit)
+            for j in range(0, i+1):
+                if i == j:
+                    month_var_wnds[i][j] = month_wnds[i].var(dim = t_unit)
+                else:
+                    month_var_wnds[i][j] = xr.cov(month_wnds[i], month_wnds[j], dim = t_unit)
+    
+        wnd_vars = [[x for x in y if len(x) > 0] for y in month_var_wnds]
+        stats = sum(wnd_vars, month_mean_wnds)
+        wnd_stats = np.zeros((len(stats),) + month_mean_wnds[0].shape)
+
+        for i in range(len(stats)):
+            wnd_stats[i, :, :] = stats[i]
+
+        wnd_stats = xr.DataArray(
+                data = wnd_stats,
+                dims = ["stat", "lat", "lon"],
+                coords = dict(
+                    lon=(ua[input.get_lon_key()].values),
+                    lat=(ua[input.get_lat_key()].values)))
+
+        for i in range(len(stats)):
+            wnd_stats[i, :, :, :] = stats[i]
+
+
+    elif data_ts == '6-hourly':
+        wnd_stats = xr.concat(month_wnds,dim="stat").rename({"latitude": "lat", "longitude": "lon"}).drop_vars('level')
+
+    return wnd_stats